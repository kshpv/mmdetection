--- conflicted
+++ resolved
@@ -17,30 +17,21 @@
 from .roi_extractors import SingleRoIExtractor
 from .scnet_roi_head import SCNetRoIHead
 from .shared_heads import ResLayer
-<<<<<<< HEAD
 from .standard_roi_head_with_text import StandardRoIHeadWithText
 from .text_heads import TextRecognitionHeadAttention
-=======
 from .sparse_roi_head import SparseRoIHead
 from .standard_roi_head import StandardRoIHead
 from .trident_roi_head import TridentRoIHead
->>>>>>> 46801227
 
 __all__ = [
     'BaseRoIHead', 'CascadeRoIHead', 'DoubleHeadRoIHead', 'MaskScoringRoIHead',
     'HybridTaskCascadeRoIHead', 'GridRoIHead', 'ResLayer', 'BBoxHead',
-<<<<<<< HEAD
-    'ConvFCBBoxHead', 'Shared2FCBBoxHead', 'Shared4Conv1FCBBoxHead',
-    'DoubleConvFCBBoxHead', 'FCNMaskHead', 'HTCMaskHead', 'FusedSemanticHead',
-    'GridHead', 'MaskIoUHead', 'SingleRoIExtractor', 'PISARoIHead', 'StandardRoIHeadWithText',
-    'TextRecognitionHeadAttention'
-=======
     'ConvFCBBoxHead', 'Shared2FCBBoxHead', 'StandardRoIHead',
     'Shared4Conv1FCBBoxHead', 'DoubleConvFCBBoxHead', 'FCNMaskHead',
     'HTCMaskHead', 'FusedSemanticHead', 'GridHead', 'MaskIoUHead',
     'SingleRoIExtractor', 'PISARoIHead', 'PointRendRoIHead', 'MaskPointHead',
     'CoarseMaskHead', 'DynamicRoIHead', 'SparseRoIHead', 'TridentRoIHead',
     'SCNetRoIHead', 'SCNetMaskHead', 'SCNetSemanticHead', 'SCNetBBoxHead',
-    'FeatureRelayHead', 'GlobalContextHead'
->>>>>>> 46801227
+    'FeatureRelayHead', 'GlobalContextHead', 'StandardRoIHeadWithText',
+    'TextRecognitionHeadAttention'
 ]