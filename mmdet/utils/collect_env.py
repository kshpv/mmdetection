--- conflicted
+++ resolved
@@ -1,7 +1,3 @@
-<<<<<<< HEAD
-from mmcv.utils import collect_env as collect_base_env
-from mmcv.utils import get_git_hash
-=======
 import os.path as osp
 import subprocess
 import sys
@@ -12,7 +8,6 @@
 import mmcv
 import torch
 import torchvision
->>>>>>> 9ed42475
 
 import mmdet
 
@@ -58,7 +53,7 @@
 
     env_info['MMCV'] = mmcv.__version__
     env_info['MMDetection'] = mmdet.__version__
-    from mmdet.ops import get_compiler_version, get_compiling_cuda_version
+    from mmcv.ops import get_compiler_version, get_compiling_cuda_version
     env_info['MMDetection Compiler'] = get_compiler_version()
     env_info['MMDetection CUDA Compiler'] = get_compiling_cuda_version()
     from mmdet.integration.nncf.utils import get_nncf_version
