--- conflicted
+++ resolved
@@ -238,12 +238,7 @@
             ctx = model.forward_dummy_context(img_metas)
             logger.debug(f"NNCF will NOT compress a postprocessing part of the model")
         with ctx:
-<<<<<<< HEAD
-            wrap_nncf_model_outputs_with_objwalk(model(img))
-=======
             model(img)
->>>>>>> d2361a11
-
     def wrap_inputs(args, kwargs):
         # during dummy_forward
         if not len(kwargs):
