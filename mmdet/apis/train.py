--- conflicted
+++ resolved
@@ -123,45 +123,14 @@
     is_acc_aware_training_set = is_accuracy_aware_training_set(nncf_config)
     nncf_enable_compression = bool(cfg.get('nncf_config'))
     if nncf_enable_compression:
-<<<<<<< HEAD
-        dataloader_for_init = build_dataloader(
-            dataset[0],
-            1,
-            cfg.data.workers_per_gpu,
-            # cfg.gpus will be ignored if distributed
-            len(cfg.gpu_ids),
-            dist=distributed,
-            seed=cfg.seed
-        )
-
         compression_ctrl, model = wrap_nncf_model(model, cfg,
                                                   distributed=distributed,
                                                   val_dataloader=val_dataloader,
                                                   dataloader_for_init=dataloader_for_init,
                                                   get_fake_input_func=get_fake_input,
                                                   is_accuracy_aware=is_acc_aware_training_set)
-=======
-        compression_ctrl, model = wrap_nncf_model(model, cfg, data_loaders[0], get_fake_input)
     else:
         compression_ctrl = None
-
-    if torch.cuda.is_available():
-        if distributed:
-            # put model on gpus
-            find_unused_parameters = cfg.get('find_unused_parameters', False)
-            # Sets the `find_unused_parameters` parameter in
-            # torch.nn.parallel.DistributedDataParallel
-            model = MMDistributedDataParallel(
-                model,
-                device_ids=[torch.cuda.current_device()],
-                broadcast_buffers=False,
-                find_unused_parameters=find_unused_parameters)
-        else:
-            model = MMDataParallel(
-                model.cuda(cfg.gpu_ids[0]), device_ids=cfg.gpu_ids)
-    else:
-        model = MMDataCPU(model)
->>>>>>> d2361a11
 
     model = prepare_mmdet_model_for_execution(model, cfg, distributed)
 
