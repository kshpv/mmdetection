--- conflicted
+++ resolved
@@ -10,7 +10,6 @@
 from mmcv.utils import Registry, build_from_cfg
 from torch.utils.data import DataLoader
 
-<<<<<<< HEAD
 from .samplers import DistributedGroupSampler, DistributedSampler, GroupSampler
 
 if platform.system() != 'Windows':
@@ -23,9 +22,8 @@
 
 DATASETS = Registry('dataset')
 PIPELINES = Registry('pipeline')
-=======
+
 from .dataset_wrappers import ConcatDataset, RepeatDataset
-from .registry import DATASETS
 from .coco import CocoDataset, ConcatenatedCocoDataset
 
 
@@ -49,7 +47,6 @@
         raise NotImplementedError
 
     return img_prefixes
->>>>>>> 720db5c9
 
 
 def _concat_dataset(cfg, default_args=None):
